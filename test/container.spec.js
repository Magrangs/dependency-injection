import './setup';
import {Container} from '../src/container';
<<<<<<< HEAD
import {Lazy, All, Optional, Parent, Factory, NewInstance} from '../src/resolvers';
=======
import {Lazy, All, Optional, Parent, Factory, lazy, all, optional, parent, factory} from '../src/resolvers';
>>>>>>> 5cbff53d
import {transient, singleton} from '../src/registrations';
import {inject} from '../src/injection';
import {decorators} from 'aurelia-metadata';

describe('container', () => {
  describe('injection', () => {
    it('instantiates class without injected services', function() {
      class App {}

      let container = new Container();
      let app = container.get(App);

      expect(app).toEqual(jasmine.any(App));
    });

    it('uses static inject method (ES6)', function() {
      class Logger {}

      class App {
        static inject() { return [Logger]; }
        constructor(logger) {
          this.logger = logger;
        }
      }

      let container = new Container();
      let app = container.get(App);
      expect(app.logger).toEqual(jasmine.any(Logger));
    });

    it('uses static inject property (TypeScript,CoffeeScript,ES5)', function() {
      class Logger {}

      class App {
        constructor(logger) {
          this.logger = logger;
        }
      }

      App.inject = [Logger];

      let container = new Container();
      let app = container.get(App);

      expect(app.logger).toEqual(jasmine.any(Logger));
    });
  });

  describe('inheritence', function() {
    class Logger {}
    class Service {}

    it('loads dependencies for the parent class', function() {
      class ParentApp {
        static inject() { return [Logger]; }
        constructor(logger) {
          this.logger = logger;
        }
      }

      class ChildApp extends ParentApp {
        constructor(...rest) {
          super(...rest);
        }
      }

      let container = new Container();
      let app = container.get(ChildApp);
      expect(app.logger).toEqual(jasmine.any(Logger));
    });

    it('loads dependencies for the child class', function() {
      class ParentApp {
      }

      class ChildApp extends ParentApp {
        static inject() { return [Service]; }
        constructor(service, ...rest) {
          super(...rest);
          this.service = service;
        }
      }

      let container = new Container();
      let app = container.get(ChildApp);
      expect(app.service).toEqual(jasmine.any(Service));
    });

    it('loads dependencies for both classes', function() {
      class ParentApp {
        static inject() { return [Logger]; }
        constructor(logger) {
          this.logger = logger;
        }
      }

      class ChildApp extends ParentApp {
        static inject() { return [Service]; }
        constructor(service, ...rest) {
          super(...rest);
          this.service = service;
        }
      }

      let container = new Container();
      let app = container.get(ChildApp);
      expect(app.service).toEqual(jasmine.any(Service));
      expect(app.logger).toEqual(jasmine.any(Logger));
    });
  });

  describe('registration', () => {
    it('asserts keys are defined', () => {
      let container = new Container();

      expect(() => container.get(null)).toThrow();
      expect(() => container.get(undefined)).toThrow();

      expect(() => container.registerInstance(null, {})).toThrow();
      expect(() => container.registerInstance(undefined, {})).toThrow();

      expect(() => container.registerSingleton(null)).toThrow();
      expect(() => container.registerSingleton(undefined)).toThrow();

      expect(() => container.registerTransient(null)).toThrow();
      expect(() => container.registerTransient(undefined)).toThrow();

      expect(() => container.autoRegister(null)).toThrow();
      expect(() => container.autoRegister(undefined)).toThrow();

      expect(() => container.autoRegisterAll([null])).toThrow();
      expect(() => container.autoRegisterAll([undefined])).toThrow();

      expect(() => container.registerHandler(null)).toThrow();
      expect(() => container.registerHandler(undefined)).toThrow();

      expect(() => container.hasHandler(null)).toThrow();
      expect(() => container.hasHandler(undefined)).toThrow();
    });

    it('automatically configures as singleton', () => {
      class Logger {}

      class App1 {
        constructor(logger) {
          this.logger = logger;
        }
      }

      inject(Logger)(App1);

      class App2 {
        constructor(logger) {
          this.logger = logger;
        }
      }

      inject(Logger)(App2);

      let container = new Container();
      let app1 = container.get(App1);
      let app2 = container.get(App2);

      expect(app1.logger).toBe(app2.logger);
    });

    it('automatically configures non-functions as instances', () => {
      let someObject = {};

      class App1 {
        constructor(something) {
          this.something = something;
        }
      }

      inject(someObject)(App1);


      let container = new Container();
      let app1 = container.get(App1);

      expect(app1.something).toBe(someObject);
    });

    it('configures singleton via api', () => {
      class Logger {}

      class App1 {
        constructor(logger) {
          this.logger = logger;
        }
      }

      inject(Logger)(App1);

      class App2 {
        constructor(logger) {
          this.logger = logger;
        }
      }

      inject(Logger)(App2);

      let container = new Container();
      container.registerSingleton(Logger, Logger);

      let app1 = container.get(App1);
      let app2 = container.get(App2);

      expect(app1.logger).toBe(app2.logger);
    });

    it('configures singleton via decorators helper (ES5/6)', () => {
      let Logger = decorators(singleton()).on(class {});

      class App1 {
        static inject() { return [Logger]; }
        constructor(logger) {
          this.logger = logger;
        }
      }

      class App2 {
        static inject() { return [Logger]; }
        constructor(logger) {
          this.logger = logger;
        }
      }

      let container = new Container();
      let app1 = container.get(App1);
      let app2 = container.get(App2);

      expect(app1.logger).toBe(app2.logger);
    });

    it('configures transient (non singleton) via api', () => {
      class Logger {}

      class App1 {
        static inject() { return [Logger]; }
        constructor(logger) {
          this.logger = logger;
        }
      }

      class App2 {
        static inject() { return [Logger]; }
        constructor(logger) {
          this.logger = logger;
        }
      }

      let container = new Container();
      container.registerTransient(Logger, Logger);

      let app1 = container.get(App1);
      let app2 = container.get(App2);

      expect(app1.logger).not.toBe(app2.logger);
    });

    it('configures transient (non singleton) via metadata method (ES5/6)', () => {
      let Logger = decorators(transient()).on(class { });

      class App1 {
        static inject() { return [Logger]; }
        constructor(logger) {
          this.logger = logger;
        }
      }

      class App2 {
        static inject() { return [Logger]; }
        constructor(logger) {
          this.logger = logger;
        }
      }

      let container = new Container();
      let app1 = container.get(App1);
      let app2 = container.get(App2);

      expect(app1.logger).not.toBe(app2.logger);
    });

    it('configures instance via api', () => {
      class Logger {}

      class App1 {
        static inject() { return [Logger]; }
        constructor(logger) {
          this.logger = logger;
        }
      }

      class App2 {
        static inject() { return [Logger]; }
        constructor(logger) {
          this.logger = logger;
        }
      }

      let container = new Container();
      let instance = new Logger();
      container.registerInstance(Logger, instance);

      let app1 = container.get(App1);
      let app2 = container.get(App2);

      expect(app1.logger).toBe(instance);
      expect(app2.logger).toBe(instance);
    });

    it('configures custom via api', () => {
      class Logger {}

      class App1 {
        static inject() { return [Logger]; }
        constructor(logger) {
          this.logger = logger;
        }
      }

      class App2 {
        static inject() { return [Logger]; }
        constructor(logger) {
          this.logger = logger;
        }
      }

      let container = new Container();
      container.registerHandler(Logger, c => 'something strange');

      let app1 = container.get(App1);
      let app2 = container.get(App2);

      expect(app1.logger).toEqual('something strange');
      expect(app2.logger).toEqual('something strange');
    });

    it('uses base metadata method (ES5/6) when derived does not specify', () => {
      let LoggerBase = decorators(transient()).on(class {});

      class Logger extends LoggerBase {

      }

      class App1 {
        static inject() { return [Logger]; }
        constructor(logger) {
          this.logger = logger;
        }
      }

      class App2 {
        static inject() { return [Logger]; }
        constructor(logger) {
          this.logger = logger;
        }
      }

      let container = new Container();
      let app1 = container.get(App1);
      let app2 = container.get(App2);

      expect(app1.logger).not.toBe(app2.logger);
    });

    it('overrides base metadata method (ES5/6) with derived configuration', () => {
      let LoggerBase = decorators(singleton()).on(class { });
      let Logger = decorators(transient()).on(class extends LoggerBase {});

      class App1 {
        static inject() { return [Logger]; }
        constructor(logger) {
          this.logger = logger;
        }
      }

      class App2 {
        static inject() { return [Logger]; }
        constructor(logger) {
          this.logger = logger;
        }
      }

      let container = new Container();
      let app1 = container.get(App1);
      let app2 = container.get(App2);

      expect(app1.logger).not.toBe(app2.logger);
    });

    it('configures key as service when transient api only provided with key', () => {
      class Logger {}

      let container = new Container();
      container.registerTransient(Logger);

      let logger1 = container.get(Logger);
      let logger2 = container.get(Logger);

      expect(logger1).toEqual(jasmine.any(Logger));
      expect(logger2).toEqual(jasmine.any(Logger));
      expect(logger2).not.toBe(logger1);
    });

    it('configures key as service when singleton api only provided with key', () => {
      class Logger {}

      let container = new Container();
      container.registerSingleton(Logger);

      let logger1 = container.get(Logger);
      let logger2 = container.get(Logger);

      expect(logger1).toEqual(jasmine.any(Logger));
      expect(logger2).toEqual(jasmine.any(Logger));
      expect(logger2).toBe(logger1);
    });

    it('configures concrete singleton via api for abstract dependency', () => {
      class LoggerBase {}
      class Logger extends LoggerBase {}

      class App {
        static inject() { return [LoggerBase]; }
        constructor(logger) {
          this.logger = logger;
        }
      }

      let container = new Container();
      container.registerSingleton(LoggerBase, Logger);

      let app = container.get(App);

      expect(app.logger).toEqual(jasmine.any(Logger));
    });

    it('configures concrete transient via api for abstract dependency', () => {
      class LoggerBase {}
      class Logger extends LoggerBase {}

      class App {
        static inject() { return [LoggerBase]; }
        constructor(logger) {
          this.logger = logger;
        }
      }

      let container = new Container();
      container.registerTransient(LoggerBase, Logger);

      let app = container.get(App);

      expect(app.logger).toEqual(jasmine.any(Logger));
    });

    it('doesn\'t get hidden when a super class adds metadata which doesn\'t include the base registration type', () => {
      let LoggerBase = decorators(transient()).on(class {});

      class Logger extends LoggerBase {
      }

      Reflect.defineMetadata('something', 'test', Logger);

      class App1 {
        static inject() { return [Logger]; }
        constructor(logger) {
          this.logger = logger;
        }
      }

      class App2 {
        static inject() { return [Logger]; }
        constructor(logger) {
          this.logger = logger;
        }
      }

      let container = new Container();
      let app1 = container.get(App1);
      let app2 = container.get(App2);

      expect(app1.logger).not.toBe(app2.logger);
    });

    describe('Custom resolvers', () => {
      describe('Lazy', () => {
        it('provides a function which, when called, will return the instance', () => {
          class Logger {}

          class App1 {
            static inject() { return [Lazy.of(Logger)]; }
            constructor(getLogger) {
              this.getLogger = getLogger;
            }
          }

          let container = new Container();
          let app1 = container.get(App1);

          let logger = app1.getLogger;

          expect(logger()).toEqual(jasmine.any(Logger));
        });

        it('provides a function which, when called, will return the instance using decorator', () => {
          class Logger {}

          class App1 {
            static inject = [Logger];
            constructor(getLogger) {
              this.getLogger = getLogger;
            }
          }

          lazy(Logger)(App1, null, 0);

          let container = new Container();
          let app1 = container.get(App1);

          let logger = app1.getLogger;

          expect(logger()).toEqual(jasmine.any(Logger));
        });
      });

      describe('All', ()=> {
        it('resolves all matching dependencies as an array of instances', () => {
          class LoggerBase {}

          class VerboseLogger extends LoggerBase {}

          class Logger extends LoggerBase {}

          class App {
            static inject() { return [All.of(LoggerBase)]; }
            constructor(loggers) {
              this.loggers = loggers;
            }
          }

          let container = new Container();
          container.registerSingleton(LoggerBase, VerboseLogger);
          container.registerTransient(LoggerBase, Logger);
          let app = container.get(App);

          expect(app.loggers).toEqual(jasmine.any(Array));
          expect(app.loggers.length).toBe(2);
          expect(app.loggers[0]).toEqual(jasmine.any(VerboseLogger));
          expect(app.loggers[1]).toEqual(jasmine.any(Logger));
        });

        it('resolves all matching dependencies as an array of instances using decorator', () => {
          class LoggerBase {}

          class VerboseLogger extends LoggerBase {}

          class Logger extends LoggerBase {}

          class App {
            static inject = [LoggerBase];
            constructor(loggers) {
              this.loggers = loggers;
            }
          }

          all(LoggerBase)(App, null, 0);

          let container = new Container();
          container.registerSingleton(LoggerBase, VerboseLogger);
          container.registerTransient(LoggerBase, Logger);
          let app = container.get(App);

          expect(app.loggers).toEqual(jasmine.any(Array));
          expect(app.loggers.length).toBe(2);
          expect(app.loggers[0]).toEqual(jasmine.any(VerboseLogger));
          expect(app.loggers[1]).toEqual(jasmine.any(Logger));
        });
      });

      describe('inject as param decorator', ()=> {
        it('resolves a matching dependency using the inject decorator', () => {
          class Logger {}

          class App1 {
            static inject = [Logger];
            constructor(logger) {
              this.logger = logger;
            }
          }

          inject(Logger)(App1, null, 0);

          let container = new Container();
          let app1 = container.get(App1);

          let logger = app1.logger;

          expect(logger).toEqual(jasmine.any(Logger));
        });
      });

      describe('Optional', ()=> {
        it('injects the instance if its registered in the container', () => {
          class Logger {}

          class App {
            static inject() { return [Optional.of(Logger)]; }
            constructor(logger) {
              this.logger = logger;
            }
          }

          let container = new Container();
          container.registerSingleton(Logger, Logger);
          let app = container.get(App);

          expect(app.logger).toEqual(jasmine.any(Logger));
        });

        it('injects the instance if its registered in the container using decorator', () => {
          class Logger {}

          class App {
            static inject = [Logger];
            constructor(logger) {
              this.logger = logger;
            }
          }

          optional(Logger)(App, null, 0);

          let container = new Container();
          container.registerSingleton(Logger, Logger);
          let app = container.get(App);

          expect(app.logger).toEqual(jasmine.any(Logger));
        });

        it('injects null if key is not registered in the container', () => {
          class VerboseLogger {}
          class Logger {}

          class App {
            static inject() { return [Optional.of(Logger)]; }
            constructor(logger) {
              this.logger = logger;
            }
          }

          let container = new Container();
          container.registerSingleton(VerboseLogger, Logger);
          let app = container.get(App);

          expect(app.logger).toBe(null);
        });

        it('injects null if key is not registered in the container using decorator', () => {
          class VerboseLogger {}
          class Logger {}

          class App {
            static inject = [Logger];
            constructor(logger) {
              this.logger = logger;
            }
          }

          optional(Logger)(App, null, 0);

          let container = new Container();
          container.registerSingleton(VerboseLogger, Logger);
          let app = container.get(App);

          expect(app.logger).toBe(null);
        });

        it('injects null if key nor function is registered in the container', () => {
          class VerboseLogger {}
          class Logger {}

          class App {
            static inject() { return [Optional.of(Logger)]; }
            constructor(logger) {
              this.logger = logger;
            }
          }

          let container = new Container();
          let app = container.get(App);

          expect(app.logger).toBe(null);
        });

        it('doesn\'t check the parent container hierarchy when checkParent is false', () => {
          class Logger {}

          class App {
            static inject() { return [Optional.of(Logger, false)]; }
            constructor(logger) {
              this.logger = logger;
            }
          }

          let parentContainer = new Container();
          parentContainer.registerSingleton(Logger, Logger);

          let childContainer = parentContainer.createChild();
          childContainer.registerSingleton(App, App);

          let app = childContainer.get(App);

          expect(app.logger).toBe(null);
        });

        it('checks the parent container hierarchy when checkParent is true or default', () => {
          class Logger {}

          class App {
            static inject() { return [Optional.of(Logger)]; }
            constructor(logger) {
              this.logger = logger;
            }
          }

          let parentContainer = new Container();
          parentContainer.registerSingleton(Logger, Logger);

          let childContainer = parentContainer.createChild();
          childContainer.registerSingleton(App, App);

          let app = childContainer.get(App);

          expect(app.logger).toEqual(jasmine.any(Logger));
        });
      });

      describe('Parent', ()=> {
        it('bypasses the current container and injects instance from parent container', () =>{
          class Logger {}

          class App {
            static inject() { return [Parent.of(Logger)]; }
            constructor(logger) {
              this.logger = logger;
            }
          }

          let parentContainer = new Container();
          let parentInstance = new Logger();
          parentContainer.registerInstance(Logger, parentInstance);

          let childContainer = parentContainer.createChild();
          let childInstance = new Logger();
          childContainer.registerInstance(Logger, childInstance);
          childContainer.registerSingleton(App, App);

          let app = childContainer.get(App);

          expect(app.logger).toBe(parentInstance);
        });

        it('bypasses the current container and injects instance from parent container using decorator', () =>{
          class Logger {}

          class App {
            static inject = [Logger];
            constructor(logger) {
              this.logger = logger;
            }
          }

          parent(App, null, 0);

          let parentContainer = new Container();
          let parentInstance = new Logger();
          parentContainer.registerInstance(Logger, parentInstance);

          let childContainer = parentContainer.createChild();
          let childInstance = new Logger();
          childContainer.registerInstance(Logger, childInstance);
          childContainer.registerSingleton(App, App);

          let app = childContainer.get(App);

          expect(app.logger).toBe(parentInstance);
        });

        it('returns null when no parent container exists', () =>{
          class Logger {}

          class App {
            static inject() { return [Parent.of(Logger)]; }
            constructor(logger) {
              this.logger = logger;
            }
          }

          let container = new Container();
          let instance = new Logger();
          container.registerInstance(Logger, instance);

          let app = container.get(App);

          expect(app.logger).toBe(null);
        });

        it('returns null when no parent container exists using decorator', () =>{
          class Logger {}

          class App {
            static inject = [Logger];
            constructor(logger) {
              this.logger = logger;
            }
          }

          parent(App, null, 0);

          let container = new Container();
          let instance = new Logger();
          container.registerInstance(Logger, instance);

          let app = container.get(App);

          expect(app.logger).toBe(null);
        });
      });

      describe('Factory', () => {
        let container;
        let app;
        let logger;
        let service;
        let data = 'test';

        class Logger {}

        class Service {
          static inject() { return [Factory.of(Logger)]; }
          constructor(getLogger, data) {
            this.getLogger = getLogger;
            this.data = data;
          }
        }

        class App {
          static inject() { return [Factory.of(Service)]; }
          constructor(GetService) {
            this.GetService = GetService;
            this.service = new GetService(data);
          }
        }

        beforeEach(() => {
          container = new Container();
        });

        it('provides a function which, when called, will return the instance', () => {
          app = container.get(App);
          service = app.GetService;
          expect(service()).toEqual(jasmine.any(Service));
        });

        it('passes data in to the constructor as the second argument', () => {
          app = container.get(App);
          expect(app.service.data).toEqual(data);
        });
      });

<<<<<<< HEAD
      describe('NewInstance', () => {
        class Logger {
          constructor(dep?) {
            this.dep = dep;
          }
        }

        class Dependency {}

        it('inject a new instance of a dependency, without regard for existing instances in the container', () => {
          class App1 {
            static inject() { return [NewInstance.of(Logger)]; }
            constructor(logger) {
              this.logger = logger;
            }
          }

          let container = new Container();
          let app1 = container.get(App1);

          expect(app1.logger).toEqual(jasmine.any(Logger));
        });

        it('inject a new instance of a dependency, with instance dynamic dependency', () => {
          class App1 {
            static inject() { return [NewInstance.of(Logger, Dependency)]; }
            constructor(logger) {
              this.logger = logger;
            }
          }

          let container = new Container();
          let app1 = container.get(App1);

          expect(app1.logger).toEqual(jasmine.any(Logger));
          expect(app1.logger.dep).toEqual(jasmine.any(Dependency));
        });

        it('inject a new instance of a dependency, with resolver dynamic dependency', () => {
          class App1 {
            static inject() { return [NewInstance.of(Logger, Lazy.of(Dependency))]; }
            constructor(logger) {
              this.logger = logger;
            }
          }

          let container = new Container();
          let app1 = container.get(App1);

          expect(app1.logger).toEqual(jasmine.any(Logger));
          expect(app1.logger.dep()).toEqual(jasmine.any(Dependency));
=======
      describe('Factory decorator', () => {
        let container;
        let app;
        let logger;
        let service;
        let data = 'test';

        class Logger {}

        class Service {
          static inject= [Logger];
          constructor(getLogger, data) {
            this.getLogger = getLogger;
            this.data = data;
          }
        }

        factory(Logger)(Service, null, 0);

        class App {
          static inject = [Service];
          constructor(GetService) {
            this.GetService = GetService;
            this.service = new GetService(data);
          }
        }

        factory(Service)(App, null, 0);

        beforeEach(() => {
          container = new Container();
        });

        it('provides a function which, when called, will return the instance', () => {
          app = container.get(App);
          service = app.GetService;
          expect(service()).toEqual(jasmine.any(Service));
        });

        it('passes data in to the constructor as the second argument', () => {
          app = container.get(App);
          expect(app.service.data).toEqual(data);
>>>>>>> 5cbff53d
        });
      });
    });
  });
});<|MERGE_RESOLUTION|>--- conflicted
+++ resolved
@@ -1,10 +1,6 @@
 import './setup';
 import {Container} from '../src/container';
-<<<<<<< HEAD
-import {Lazy, All, Optional, Parent, Factory, NewInstance} from '../src/resolvers';
-=======
 import {Lazy, All, Optional, Parent, Factory, lazy, all, optional, parent, factory} from '../src/resolvers';
->>>>>>> 5cbff53d
 import {transient, singleton} from '../src/registrations';
 import {inject} from '../src/injection';
 import {decorators} from 'aurelia-metadata';
@@ -879,59 +875,6 @@
         });
       });
 
-<<<<<<< HEAD
-      describe('NewInstance', () => {
-        class Logger {
-          constructor(dep?) {
-            this.dep = dep;
-          }
-        }
-
-        class Dependency {}
-
-        it('inject a new instance of a dependency, without regard for existing instances in the container', () => {
-          class App1 {
-            static inject() { return [NewInstance.of(Logger)]; }
-            constructor(logger) {
-              this.logger = logger;
-            }
-          }
-
-          let container = new Container();
-          let app1 = container.get(App1);
-
-          expect(app1.logger).toEqual(jasmine.any(Logger));
-        });
-
-        it('inject a new instance of a dependency, with instance dynamic dependency', () => {
-          class App1 {
-            static inject() { return [NewInstance.of(Logger, Dependency)]; }
-            constructor(logger) {
-              this.logger = logger;
-            }
-          }
-
-          let container = new Container();
-          let app1 = container.get(App1);
-
-          expect(app1.logger).toEqual(jasmine.any(Logger));
-          expect(app1.logger.dep).toEqual(jasmine.any(Dependency));
-        });
-
-        it('inject a new instance of a dependency, with resolver dynamic dependency', () => {
-          class App1 {
-            static inject() { return [NewInstance.of(Logger, Lazy.of(Dependency))]; }
-            constructor(logger) {
-              this.logger = logger;
-            }
-          }
-
-          let container = new Container();
-          let app1 = container.get(App1);
-
-          expect(app1.logger).toEqual(jasmine.any(Logger));
-          expect(app1.logger.dep()).toEqual(jasmine.any(Dependency));
-=======
       describe('Factory decorator', () => {
         let container;
         let app;
@@ -974,7 +917,6 @@
         it('passes data in to the constructor as the second argument', () => {
           app = container.get(App);
           expect(app.service.data).toEqual(data);
->>>>>>> 5cbff53d
         });
       });
     });
