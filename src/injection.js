--- conflicted
+++ resolved
@@ -11,25 +11,19 @@
     if (!previousInject) {
       target.inject = autoInject;
     } else {
-      for (let i = 0; i < autoInject.length; i++) {
-        //check if previously injected.
-        if (previousInject[i] && previousInject[i] !== autoInject[i]) {
-          const prevIndex = previousInject.indexOf(autoInject[i]);
-          if (prevIndex > -1) {
-            previousInject.splice(prevIndex, 1);
-<<<<<<< HEAD
+        for (let i = 0; i < autoInject.length; i++) {
+          //check if previously injected.
+          if (previousInject[i] && previousInject[i] !== autoInject[i]) {
+            const prevIndex = previousInject.indexOf(autoInject[i]);
+            if (prevIndex > -1) {
+              previousInject.splice(prevIndex, 1);
+            }
+            previousInject.splice((prevIndex > -1 && prevIndex < i) ? i - 1 : i, 0, autoInject[i]);
           }
-          previousInject.splice((prevIndex > -1 && prevIndex < i) ? i - 1 : i, 0, autoInject[i]);
-        }
-        //else add 
-        else if (!previousInject[i]) {
-          previousInject[i] = autoInject[i];
-=======
-            previousInject.splice((prevIndex > -1 && prevIndex < i) ? i - 1 : i, 0, autoInject[i]);
-          } else if (!previousInject[i]) { //else add
+          //else add 
+          else if (!previousInject[i]) {
             previousInject[i] = autoInject[i];
           }
->>>>>>> ae2fdcc5
         }
       }
     }
